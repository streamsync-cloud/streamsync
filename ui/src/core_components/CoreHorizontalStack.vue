<template>
<<<<<<< HEAD
	<div
		class="CoreHorizontalStack horizontal"
		data-streamsync-container
		:class="[`justify-${fields.alignment.value}`]"
=======
	<BaseContainer
		class="CoreHorizontalStack"
		:contentHAlign="fields.contentHAlign.value"
		contentVAlign="center"
		:contentPadding="fields.contentPadding.value"
		:is-horizontal="true"
>>>>>>> 52abe0d5
	>
		<slot></slot>
	</div>
</template>

<script lang="ts">
<<<<<<< HEAD
import { FieldType } from "../streamsyncTypes";
import { cssClasses } from "../renderer/sharedStyleFields";
=======
import {
	contentHAlign,
	contentPadding,
	cssClasses,
} from "../renderer/sharedStyleFields";
>>>>>>> 52abe0d5

const description =
	"A layout component that stacks its child components horizontally, wrapping them to the next row if necessary.";

export default {
	streamsync: {
		name: "Horizontal Stack",
		description,
		allowedChildrenTypes: ["*"],
		category: "Layout",
		fields: {
<<<<<<< HEAD
			alignment: {
				name: "Alignment",
				default: "left",
				type: FieldType.Text,
				options: {
					left: "Left",
					center: "Center",
					right: "Right",
				},
			},
=======
			contentPadding: {
				...contentPadding,
				default: "0",
			},
			contentHAlign,
>>>>>>> 52abe0d5
			cssClasses,
		},
	},
};
</script>
<script setup lang="ts">
import { inject } from "vue";
import injectionKeys from "../injectionKeys";
<<<<<<< HEAD
=======
import BaseContainer from "./base/BaseContainer.vue";
>>>>>>> 52abe0d5

const fields = inject(injectionKeys.evaluatedFields);
</script>

<style scoped>
@import "../renderer/sharedStyles.css";
.CoreHorizontalStack {
	flex-wrap: wrap;
	flex-direction: row;
	align-items: center;
}

.CoreHorizontalStack > .CoreHorizontalStack {
	flex-grow: 1;
}

<<<<<<< HEAD
.justify-left {
	justify-content: left;
}
.justify-center {
	justify-content: center;
}
.justify-right {
	justify-content: right;
=======
.CoreHorizontalStack {
	width: 100%;
	flex-wrap: wrap;
>>>>>>> 52abe0d5
}
</style><|MERGE_RESOLUTION|>--- conflicted
+++ resolved
@@ -1,33 +1,21 @@
 <template>
-<<<<<<< HEAD
-	<div
-		class="CoreHorizontalStack horizontal"
-		data-streamsync-container
-		:class="[`justify-${fields.alignment.value}`]"
-=======
 	<BaseContainer
 		class="CoreHorizontalStack"
 		:contentHAlign="fields.contentHAlign.value"
 		contentVAlign="center"
 		:contentPadding="fields.contentPadding.value"
 		:is-horizontal="true"
->>>>>>> 52abe0d5
 	>
 		<slot></slot>
-	</div>
+	</BaseContainer>
 </template>
 
 <script lang="ts">
-<<<<<<< HEAD
-import { FieldType } from "../streamsyncTypes";
-import { cssClasses } from "../renderer/sharedStyleFields";
-=======
 import {
 	contentHAlign,
 	contentPadding,
 	cssClasses,
 } from "../renderer/sharedStyleFields";
->>>>>>> 52abe0d5
 
 const description =
 	"A layout component that stacks its child components horizontally, wrapping them to the next row if necessary.";
@@ -39,24 +27,11 @@
 		allowedChildrenTypes: ["*"],
 		category: "Layout",
 		fields: {
-<<<<<<< HEAD
-			alignment: {
-				name: "Alignment",
-				default: "left",
-				type: FieldType.Text,
-				options: {
-					left: "Left",
-					center: "Center",
-					right: "Right",
-				},
-			},
-=======
 			contentPadding: {
 				...contentPadding,
 				default: "0",
 			},
 			contentHAlign,
->>>>>>> 52abe0d5
 			cssClasses,
 		},
 	},
@@ -65,39 +40,16 @@
 <script setup lang="ts">
 import { inject } from "vue";
 import injectionKeys from "../injectionKeys";
-<<<<<<< HEAD
-=======
 import BaseContainer from "./base/BaseContainer.vue";
->>>>>>> 52abe0d5
 
 const fields = inject(injectionKeys.evaluatedFields);
 </script>
 
 <style scoped>
 @import "../renderer/sharedStyles.css";
-.CoreHorizontalStack {
-	flex-wrap: wrap;
-	flex-direction: row;
-	align-items: center;
-}
 
-.CoreHorizontalStack > .CoreHorizontalStack {
-	flex-grow: 1;
-}
-
-<<<<<<< HEAD
-.justify-left {
-	justify-content: left;
-}
-.justify-center {
-	justify-content: center;
-}
-.justify-right {
-	justify-content: right;
-=======
 .CoreHorizontalStack {
 	width: 100%;
 	flex-wrap: wrap;
->>>>>>> 52abe0d5
 }
 </style>