<template>
	<section class="CoreSection" :class="{ snapMode: fields.snapMode.value == 'yes' }">
		<h2 v-if="fields.title.value">{{ fields.title.value }}</h2>
<<<<<<< HEAD
		<div data-streamsync-container><slot></slot></div>
=======
		<BaseContainer
			:contentHAlign="fields.contentHAlign.value"
			:contentPadding="fields.contentPadding.value"
		>
			<slot></slot>
		</BaseContainer>
>>>>>>> 52abe0d5
	</section>
</template>

<script lang="ts">
import { FieldType } from "../streamsyncTypes";
import {
	accentColor,
	primaryTextColor,
	secondaryTextColor,
	containerBackgroundColor,
	containerShadow,
	separatorColor,
	buttonColor,
	buttonTextColor,
	buttonShadow,
<<<<<<< HEAD
cssClasses,
=======
	cssClasses,
	contentHAlign,
	contentPadding,
>>>>>>> 52abe0d5
} from "../renderer/sharedStyleFields";

const description =
	"A container component that divides the layout into sections, with an optional title.";

export default {
	streamsync: {
		name: "Section",
		description,
		category: "Layout",
		allowedChildrenTypes: ["*"],
		fields: {
			title: {
				name: "Title",
				init: "Section Title",
				desc: "Leave blank to hide.",
				type: FieldType.Text,
			},
			accentColor,
			primaryTextColor,
			secondaryTextColor,
			containerBackgroundColor,
			containerShadow,
			separatorColor,
			buttonColor,
			buttonTextColor,
			buttonShadow,
<<<<<<< HEAD
			snapMode: {
				name: "Snap mode",
				type: FieldType.Text,
				options: {
					no: "No",
					yes: "Yes",
				},
				default: "no",
				init: "no",
				category: FieldCategory.Style,
				desc: "Use as much space as possible without altering the size of the container.",
			},
=======
			contentPadding: {
				...contentPadding,
				default: "16px"
			},
			contentHAlign,
>>>>>>> 52abe0d5
			cssClasses,
		},
		previewField: "title",
	},
};
</script>
<script setup lang="ts">
import { inject } from "vue";
import injectionKeys from "../injectionKeys";

const fields = inject(injectionKeys.evaluatedFields);
</script>

<style scoped>
@import "../renderer/sharedStyles.css";
.CoreSection {
	overflow: hidden;
	border: 1px solid var(--separatorColor);
	border-radius: 8px;
	box-shadow: var(--containerShadow);
	background-color: var(--containerBackgroundColor);
}

.CoreSection.snapMode {
	flex: 1 0 auto;
	align-self: stretch;
}

h2 {
	margin: 16px 16px 0 16px;
}
</style><|MERGE_RESOLUTION|>--- conflicted
+++ resolved
@@ -1,16 +1,12 @@
 <template>
-	<section class="CoreSection" :class="{ snapMode: fields.snapMode.value == 'yes' }">
+	<section class="CoreSection">
 		<h2 v-if="fields.title.value">{{ fields.title.value }}</h2>
-<<<<<<< HEAD
-		<div data-streamsync-container><slot></slot></div>
-=======
 		<BaseContainer
 			:contentHAlign="fields.contentHAlign.value"
 			:contentPadding="fields.contentPadding.value"
 		>
 			<slot></slot>
 		</BaseContainer>
->>>>>>> 52abe0d5
 	</section>
 </template>
 
@@ -26,13 +22,9 @@
 	buttonColor,
 	buttonTextColor,
 	buttonShadow,
-<<<<<<< HEAD
-cssClasses,
-=======
 	cssClasses,
 	contentHAlign,
 	contentPadding,
->>>>>>> 52abe0d5
 } from "../renderer/sharedStyleFields";
 
 const description =
@@ -60,26 +52,11 @@
 			buttonColor,
 			buttonTextColor,
 			buttonShadow,
-<<<<<<< HEAD
-			snapMode: {
-				name: "Snap mode",
-				type: FieldType.Text,
-				options: {
-					no: "No",
-					yes: "Yes",
-				},
-				default: "no",
-				init: "no",
-				category: FieldCategory.Style,
-				desc: "Use as much space as possible without altering the size of the container.",
-			},
-=======
 			contentPadding: {
 				...contentPadding,
 				default: "16px"
 			},
 			contentHAlign,
->>>>>>> 52abe0d5
 			cssClasses,
 		},
 		previewField: "title",
@@ -89,6 +66,7 @@
 <script setup lang="ts">
 import { inject } from "vue";
 import injectionKeys from "../injectionKeys";
+import BaseContainer from "./base/BaseContainer.vue";
 
 const fields = inject(injectionKeys.evaluatedFields);
 </script>
@@ -103,11 +81,6 @@
 	background-color: var(--containerBackgroundColor);
 }
 
-.CoreSection.snapMode {
-	flex: 1 0 auto;
-	align-self: stretch;
-}
-
 h2 {
 	margin: 16px 16px 0 16px;
 }
