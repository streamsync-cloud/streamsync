import alfred
import os

@alfred.command("npm.lint", help="lint check npm packages")
def npm_lint():
    alfred.run("npm run lint:ci")

@alfred.command("npm.test", help="test check npm packages")
def npm_test():
    alfred.run("npm test")

@alfred.command("npm.e2e", help="run e2e tests")
@alfred.option('--browser', '-b', help="run e2e tests on specified browser", default='chromium')
def npm_e2e(browser):
    with alfred.env(CI="true"):
        alfred.run("npm run e2e:"+browser+":ci")

@alfred.command("npm.build", help="build ui code")
def npm_build():
    alfred.run("npm run build:ci")

@alfred.command("npm.build_custom_components", help="build custom components")
def ui_build_custom():
<<<<<<< HEAD
    alfred.run("npm run custom.build:ci")
=======
    alfred.run("npm run custom.build")

@alfred.command("npm.codegen.binding.ui", help="generate binding for low code ui")
def ui_build_custom():
    alfred.run("npm run codegen.binding.ui")
>>>>>>> 0481cdfc
<|MERGE_RESOLUTION|>--- conflicted
+++ resolved
@@ -21,12 +21,8 @@
 
 @alfred.command("npm.build_custom_components", help="build custom components")
 def ui_build_custom():
-<<<<<<< HEAD
     alfred.run("npm run custom.build:ci")
-=======
-    alfred.run("npm run custom.build")
 
 @alfred.command("npm.codegen.binding.ui", help="generate binding for low code ui")
 def ui_build_custom():
-    alfred.run("npm run codegen.binding.ui")
->>>>>>> 0481cdfc
+    alfred.run("npm run codegen.binding.ui")