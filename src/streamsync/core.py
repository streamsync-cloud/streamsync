--- conflicted
+++ resolved
@@ -13,13 +13,8 @@
 import sys
 import time
 import traceback
-<<<<<<< HEAD
+import urllib.request
 from types import ModuleType
-from typing import Any, Callable, Dict, List, Literal, Optional, Set, Tuple, Union, TypeVar, Type, Sequence, cast, \
-    Generator
-=======
->>>>>>> 1193153e
-import urllib.request
 from typing import (
     Any,
     Callable,
